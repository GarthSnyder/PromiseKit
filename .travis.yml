<<<<<<< HEAD
addons:
  # To enable build artifact collection on S3, change "artifacts_disabled" below to "artifacts".
  # Then define ARTIFACTS_KEY, ARTIFACTS_SECRET, ARTIFACTS_REGION, and ARTIFACTS_BUCKET in the
  # Travis environment. If you enable artifacts here but do not define the configuration
  # parameters, some jobs will fail.
  artifacts_disabled:
    paths:
      # Collect build directory contents and logs if configured to do so in the environment, 
      # but skip the Promises/A+ products because there are a lot. Also omit some larger binaries.
      - $(find /var/folders -name '*carthage-xcodebuild*' -print 2>/dev/null | tr "\n" ":")
      - $(if [ `git ls-files -o | grep build.js | wc -l` -eq 0 ]; then git ls-files -o | grep -v x86_64- | tr "\n" ":" ; fi)

stages:
  - name: lint
    if: branch = master OR branch =~ ^\d+\.\d+\.\d+$ OR branch =~ concat("^(",env(TRAVIS_BRANCHES),")$")
  - name: compile
    if: branch = master OR branch =~ ^\d+\.\d+\.\d+$ OR branch =~ concat("^(",env(TRAVIS_BRANCHES),")$")
  - name: test
    if: branch = master OR branch =~ ^\d+\.\d+\.\d+$ OR branch =~ concat("^(",env(TRAVIS_BRANCHES),")$")
  - name: deploy
    if: branch =~ ^\d+\.\d+\.\d+$

jobs:
  include:

    # Compile stage - Carthage macOS builds
    - &carthage
      stage: compile
      osx_image: xcode10.1
      name: Carthage / Xcode 10.1 (Swift 3.4)
      env: SWIFT_VERSION=3.4
      os: osx
      language: objective-c
      script: carthage build --no-skip-current --configuration Release
    - <<: *carthage
      osx_image: xcode10.1
      env: SWIFT_VERSION=4.2
      name: Carthage / Xcode 10.1 (Swift 4.2)

    # Lint stage
    - &pod
      stage: lint
      osx_image: xcode10.1
      env: SWIFT=3.4
      name: pod lib lint --swift-version=3.4
      os: osx
      cache: cocoapods
      language: objective-c
      before_install: mv .github/PromiseKit.podspec .
      install: gem install cocoapods --prerelease --version 1.6.0.beta.2
      script: pod lib lint --subspec=PromiseKit/CorePromise --fail-fast --swift-version=$SWIFT
    - <<: *pod
      osx_image: xcode9.2
      env: SWIFT=4.0
      name: pod lib lint --swift-version=4.0
    - <<: *pod
      osx_image: xcode9.4
      env: SWIFT=4.1
      name: pod lib lint --swift-version=4.1
    - <<: *pod
      osx_image: xcode10.1
      env: SWIFT=4.2
      name: pod lib lint --swift-version=4.2

    # Compile and test stages - Linux builds
    - &linux
      stage: compile
      env: SWIFT_BUILD_VERSION=3 SWIFT_VERSION=4.2.1
      name: Linux / Swift 3 on tools 4.2.1 (compile)
      os: linux
      dist: trusty
      sudo: required
      language: generic
      before_install: eval "$(curl -sL https://swiftenv.fuller.li/install.sh)"
      install: swift build -Xswiftc -swift-version -Xswiftc $SWIFT_BUILD_VERSION
      script: "true"
    - <<: *linux
      env: SWIFT_BUILD_VERSION=4 SWIFT_VERSION=4.0.3
      name: Linux / Swift 4.0 (test)
      stage: test
      script: swift test -Xswiftc -swift-version -Xswiftc 4
    - <<: *linux
      env: SWIFT_BUILD_VERSION=4 SWIFT_VERSION=4.1.2
      name: Linux / Swift 4.1 (compile)
    - <<: *linux
      env: SWIFT_BUILD_VERSION=4 SWIFT_VERSION=4.2.1
      name: Linux / Swift 4.2 (test)
      stage: test
      script: swift test -Xswiftc -swift-version -Xswiftc 4
    - <<: *linux
      stage: test
      name: Linux / Swift 4.1 (test)
      env: SWIFT_BUILD_VERSION=4 SWIFT_VERSION=4.1.2
      script: swift test -Xswiftc -swift-version -Xswiftc 4
    - <<: *linux
      name: Linux / Swift 4.0 (compile)
      env: SWIFT_BUILD_VERSION=4 SWIFT_VERSION=4.0.3
    - <<: *linux
      env: SWIFT_BUILD_VERSION=4 SWIFT_VERSION=4.2.1
      name: Linux / Swift 4.2 (compile)
    - <<: *linux
      stage: test
      name: Linux / Swift 3 on tools 4.2.1 (test)
      env: SWIFT_BUILD_VERSION=3 SWIFT_VERSION=4.2.1
      script: swift test -Xswiftc -swift-version -Xswiftc 3
=======
branches:
  only:
    - master
    - v4
    - v7
    - legacy-1.x
    - /^\d+\.\d+\.\d+$/

stages:
  - name: pretest
  - name: test
  - name: deploy
    if: branch =~ ^\d+\.\d+\.\d+$

os: osx
osx_image: xcode10.2
language: swift
xcode_project: PromiseKit.xcodeproj
xcode_scheme: PromiseKit-Package
xcode_destination: DST='platform=OS X,arch=x86_64'

jobs:
  include:
    - stage: pretest
      name: Validate Linux test coverage
      install: swift test --generate-linuxmain
      script: git diff --exit-code

    - stage: test
      name: macOS
      before_install: npm install -g npm
      install: bash -c "cd Tests/A+/JavaScript; npm ci &>/dev/null && npm run --hide-modules build"
      script: swift test
      after_success: bash <(curl -s https://codecov.io/bash)
      cache.directories:
        - Tests/JS-A+/build
        - Tests/JS-A+/node_modules
>>>>>>> b87c2dad

    # Test stage - macOS, iOS, and tvOS
    - &test
<<<<<<< HEAD
      stage: test
      osx_image: xcode10.1
      name: macOS / Xcode 10.1 (Swift 3)
      os: osx
      language: objective-c
      env: DST='platform=OS X,arch=x86_64'
      before_install: |
        set -eo pipefail
        gem install xcpretty
      install:
        xcodebuild -scheme PromiseKit -target PromiseKit -destination="$DST" SWIFT_TREAT_WARNINGS_AS_ERRORS=YES build | xcpretty
      script:
        xcodebuild -scheme PromiseKit -destination="$DST" -enableCodeCoverage YES SWIFT_VERSION=3 test | xcpretty
      after_success:
        bash <(curl -s https://codecov.io/bash)
    - <<: *test
      name: macOS / Xcode 10.1 (Swift 4)
      osx_image: xcode10.1
      script:
        xcodebuild -scheme PromiseKit -destination="$DST" -enableCodeCoverage YES SWIFT_VERSION=4 test | xcpretty
    - <<: *test
      name: iOS / Xcode 10.1
      osx_image: xcode10.1
      env: DST='OS=12.0,name=iPhone SE'
    - <<: *test
      name: tvOS / Xcode 10.1
      env: DST='OS=12.0,name=Apple TV'
      osx_image: xcode10.1

    # Test stage - Promises/A+
    - stage: test
      name: Promises/A+ (via WebKit JavaScript Bridge)
      language: objective-c
      os: osx
      osx_image: xcode10.1
      before_install: |
        set -eo pipefail
        npm install -g npm
        gem install xcpretty
      install:
        bash -c "cd Tests/JS-A+; npm ci &>/dev/null && npm run --hide-modules build"
      script: |
        set -o
        xcodebuild -scheme PromiseKit -target PMKJSA+Tests -enableCodeCoverage NO -only-testing:PMKJSA+Tests test | xcpretty
      #FIXME ^^ still builds *all* the tests
      cache:
        directories:
          - Tests/JS-A+/build
          - Tests/JS-A+/node_modules

    # Compile stage - SwiftPM builds
    - &swiftpm
      stage: compile
      name: SwiftPM / macOS / Xcode 9.4
      os: osx
      osx_image: xcode9.4
      script: swift build
    - <<: *swiftpm
      osx_image: xcode10.1
      name: SwiftPM / macOS / Xcode 10.1
=======
      name: iOS
      install: swift package generate-xcodeproj --enable-code-coverage
      after_success: bash <(curl -s https://codecov.io/bash)
    - <<: *test
      name: iOS
      xcode_destination: 'OS=12.2,name=iPhone SE'
    - <<: *test
      name: tvOS
      xcode_destination: 'OS=12.2,name=Apple TV'

    - name: Linux
      env: SWIFT_VERSION='5.0-DEVELOPMENT-SNAPSHOT-2019-01-22-a'
      os: linux
      language: generic
      install: eval "$(curl -sL https://swiftenv.fuller.li/install.sh)"
      script: swift test
>>>>>>> b87c2dad

    # Deployment stage 
    - stage: deploy
      install: gem install cocoapods --prerelease --version 1.6.0.rc.2
      before_script: |
        cat <<\ \ EOF> PromiseKit.podspec
        Pod::Spec.new do |s|
          s.name = "PromiseKit"
          s.source = { git: "https://github.com/mxcl/#{s.name}.git", tag: s.version }
          s.authors  = { 'Max Howell' => 'mxcl@me.com' }
          s.license = 'MIT'
          s.summary = 'Promises for Swift.'
          s.version = ENV["TRAVIS_TAG"]
          s.homepage = 'http://promisekit.org'
          s.frameworks = 'Foundation'
          s.description = 'A thoughtful and complete implementation of promises for iOS, macOS, watchOS and tvOS.'
          s.requires_arc = true
          s.source_files = 'Sources/*.swift'
          s.swift_version = '5.0'
          s.social_media_url = 'https://twitter.com/mxcl'
          s.documentation_url = 'http://mxcl.github.io/PromiseKit/reference/'
          s.ios.deployment_target = '8.0'
          s.osx.deployment_target = '10.10'
          s.tvos.deployment_target = '9.0'
          s.watchos.deployment_target = '2.0'
        end
        EOF
      script: pod trunk push --allow-warnings

    - name: Generate Documentation
      git.depth: false
      install: gem install jazzy
      script: |
        set -exo pipefail
        jazzy \
          --theme fullwidth \
          --output foo \
          --documentation=Documentation/*.md \
          --readme Documentation/README.md \
          --github_url https://github.com/mxcl/PromiseKit \
          --xcodebuild-arguments UseModernBuildSystem=NO \
          --module PromiseKit \
          --module-version "$TRAVIS_TAG"
        git checkout gh-pages
        rm -rf reference/v7
        mv foo reference/v7
        git add reference/v7
        git config user.name  "Travis"
        git config user.email "jazzy@travis-ci.com"
        git commit -m "Updated docs for v$TRAVIS_TAG"
        git remote add secure-origin https://${GITHUB_TOKEN}@github.com/mxcl/PromiseKit.git
        git push secure-origin gh-pages<|MERGE_RESOLUTION|>--- conflicted
+++ resolved
@@ -1,110 +1,3 @@
-<<<<<<< HEAD
-addons:
-  # To enable build artifact collection on S3, change "artifacts_disabled" below to "artifacts".
-  # Then define ARTIFACTS_KEY, ARTIFACTS_SECRET, ARTIFACTS_REGION, and ARTIFACTS_BUCKET in the
-  # Travis environment. If you enable artifacts here but do not define the configuration
-  # parameters, some jobs will fail.
-  artifacts_disabled:
-    paths:
-      # Collect build directory contents and logs if configured to do so in the environment, 
-      # but skip the Promises/A+ products because there are a lot. Also omit some larger binaries.
-      - $(find /var/folders -name '*carthage-xcodebuild*' -print 2>/dev/null | tr "\n" ":")
-      - $(if [ `git ls-files -o | grep build.js | wc -l` -eq 0 ]; then git ls-files -o | grep -v x86_64- | tr "\n" ":" ; fi)
-
-stages:
-  - name: lint
-    if: branch = master OR branch =~ ^\d+\.\d+\.\d+$ OR branch =~ concat("^(",env(TRAVIS_BRANCHES),")$")
-  - name: compile
-    if: branch = master OR branch =~ ^\d+\.\d+\.\d+$ OR branch =~ concat("^(",env(TRAVIS_BRANCHES),")$")
-  - name: test
-    if: branch = master OR branch =~ ^\d+\.\d+\.\d+$ OR branch =~ concat("^(",env(TRAVIS_BRANCHES),")$")
-  - name: deploy
-    if: branch =~ ^\d+\.\d+\.\d+$
-
-jobs:
-  include:
-
-    # Compile stage - Carthage macOS builds
-    - &carthage
-      stage: compile
-      osx_image: xcode10.1
-      name: Carthage / Xcode 10.1 (Swift 3.4)
-      env: SWIFT_VERSION=3.4
-      os: osx
-      language: objective-c
-      script: carthage build --no-skip-current --configuration Release
-    - <<: *carthage
-      osx_image: xcode10.1
-      env: SWIFT_VERSION=4.2
-      name: Carthage / Xcode 10.1 (Swift 4.2)
-
-    # Lint stage
-    - &pod
-      stage: lint
-      osx_image: xcode10.1
-      env: SWIFT=3.4
-      name: pod lib lint --swift-version=3.4
-      os: osx
-      cache: cocoapods
-      language: objective-c
-      before_install: mv .github/PromiseKit.podspec .
-      install: gem install cocoapods --prerelease --version 1.6.0.beta.2
-      script: pod lib lint --subspec=PromiseKit/CorePromise --fail-fast --swift-version=$SWIFT
-    - <<: *pod
-      osx_image: xcode9.2
-      env: SWIFT=4.0
-      name: pod lib lint --swift-version=4.0
-    - <<: *pod
-      osx_image: xcode9.4
-      env: SWIFT=4.1
-      name: pod lib lint --swift-version=4.1
-    - <<: *pod
-      osx_image: xcode10.1
-      env: SWIFT=4.2
-      name: pod lib lint --swift-version=4.2
-
-    # Compile and test stages - Linux builds
-    - &linux
-      stage: compile
-      env: SWIFT_BUILD_VERSION=3 SWIFT_VERSION=4.2.1
-      name: Linux / Swift 3 on tools 4.2.1 (compile)
-      os: linux
-      dist: trusty
-      sudo: required
-      language: generic
-      before_install: eval "$(curl -sL https://swiftenv.fuller.li/install.sh)"
-      install: swift build -Xswiftc -swift-version -Xswiftc $SWIFT_BUILD_VERSION
-      script: "true"
-    - <<: *linux
-      env: SWIFT_BUILD_VERSION=4 SWIFT_VERSION=4.0.3
-      name: Linux / Swift 4.0 (test)
-      stage: test
-      script: swift test -Xswiftc -swift-version -Xswiftc 4
-    - <<: *linux
-      env: SWIFT_BUILD_VERSION=4 SWIFT_VERSION=4.1.2
-      name: Linux / Swift 4.1 (compile)
-    - <<: *linux
-      env: SWIFT_BUILD_VERSION=4 SWIFT_VERSION=4.2.1
-      name: Linux / Swift 4.2 (test)
-      stage: test
-      script: swift test -Xswiftc -swift-version -Xswiftc 4
-    - <<: *linux
-      stage: test
-      name: Linux / Swift 4.1 (test)
-      env: SWIFT_BUILD_VERSION=4 SWIFT_VERSION=4.1.2
-      script: swift test -Xswiftc -swift-version -Xswiftc 4
-    - <<: *linux
-      name: Linux / Swift 4.0 (compile)
-      env: SWIFT_BUILD_VERSION=4 SWIFT_VERSION=4.0.3
-    - <<: *linux
-      env: SWIFT_BUILD_VERSION=4 SWIFT_VERSION=4.2.1
-      name: Linux / Swift 4.2 (compile)
-    - <<: *linux
-      stage: test
-      name: Linux / Swift 3 on tools 4.2.1 (test)
-      env: SWIFT_BUILD_VERSION=3 SWIFT_VERSION=4.2.1
-      script: swift test -Xswiftc -swift-version -Xswiftc 3
-=======
 branches:
   only:
     - master
@@ -142,72 +35,8 @@
       cache.directories:
         - Tests/JS-A+/build
         - Tests/JS-A+/node_modules
->>>>>>> b87c2dad
 
-    # Test stage - macOS, iOS, and tvOS
     - &test
-<<<<<<< HEAD
-      stage: test
-      osx_image: xcode10.1
-      name: macOS / Xcode 10.1 (Swift 3)
-      os: osx
-      language: objective-c
-      env: DST='platform=OS X,arch=x86_64'
-      before_install: |
-        set -eo pipefail
-        gem install xcpretty
-      install:
-        xcodebuild -scheme PromiseKit -target PromiseKit -destination="$DST" SWIFT_TREAT_WARNINGS_AS_ERRORS=YES build | xcpretty
-      script:
-        xcodebuild -scheme PromiseKit -destination="$DST" -enableCodeCoverage YES SWIFT_VERSION=3 test | xcpretty
-      after_success:
-        bash <(curl -s https://codecov.io/bash)
-    - <<: *test
-      name: macOS / Xcode 10.1 (Swift 4)
-      osx_image: xcode10.1
-      script:
-        xcodebuild -scheme PromiseKit -destination="$DST" -enableCodeCoverage YES SWIFT_VERSION=4 test | xcpretty
-    - <<: *test
-      name: iOS / Xcode 10.1
-      osx_image: xcode10.1
-      env: DST='OS=12.0,name=iPhone SE'
-    - <<: *test
-      name: tvOS / Xcode 10.1
-      env: DST='OS=12.0,name=Apple TV'
-      osx_image: xcode10.1
-
-    # Test stage - Promises/A+
-    - stage: test
-      name: Promises/A+ (via WebKit JavaScript Bridge)
-      language: objective-c
-      os: osx
-      osx_image: xcode10.1
-      before_install: |
-        set -eo pipefail
-        npm install -g npm
-        gem install xcpretty
-      install:
-        bash -c "cd Tests/JS-A+; npm ci &>/dev/null && npm run --hide-modules build"
-      script: |
-        set -o
-        xcodebuild -scheme PromiseKit -target PMKJSA+Tests -enableCodeCoverage NO -only-testing:PMKJSA+Tests test | xcpretty
-      #FIXME ^^ still builds *all* the tests
-      cache:
-        directories:
-          - Tests/JS-A+/build
-          - Tests/JS-A+/node_modules
-
-    # Compile stage - SwiftPM builds
-    - &swiftpm
-      stage: compile
-      name: SwiftPM / macOS / Xcode 9.4
-      os: osx
-      osx_image: xcode9.4
-      script: swift build
-    - <<: *swiftpm
-      osx_image: xcode10.1
-      name: SwiftPM / macOS / Xcode 10.1
-=======
       name: iOS
       install: swift package generate-xcodeproj --enable-code-coverage
       after_success: bash <(curl -s https://codecov.io/bash)
@@ -224,9 +53,7 @@
       language: generic
       install: eval "$(curl -sL https://swiftenv.fuller.li/install.sh)"
       script: swift test
->>>>>>> b87c2dad
 
-    # Deployment stage 
     - stage: deploy
       install: gem install cocoapods --prerelease --version 1.6.0.rc.2
       before_script: |
