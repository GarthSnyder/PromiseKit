import class Foundation.Thread
import Dispatch

/**
 A `Guarantee` is a functional abstraction around an asynchronous operation that cannot error.
 - See: `Thenable`
*/
public final class Guarantee<T>: Thenable {
    let box: PromiseKit.Box<T>

    fileprivate init(box: SealedBox<T>) {
        self.box = box
    }

    /// Returns a `Guarantee` sealed with the provided value.
    public static func value(_ value: T) -> Guarantee<T> {
        return .init(box: SealedBox(value: value))
    }

    /// Returns a pending `Guarantee` that can be resolved with the provided closure’s parameter.
    public init(resolver body: (@escaping(T) -> Void) -> Void) {
        box = Box()
        body(box.seal)
    }

    /// - See: `Thenable.pipe`
    public func pipe(to: @escaping(Result<T>) -> Void) {
        pipe{ to(.fulfilled($0)) }
    }

    func pipe(to: @escaping(T) -> Void) {
        switch box.inspect() {
        case .pending:
            box.inspect {
                switch $0 {
                case .pending(let handlers):
                    handlers.append(to)
                case .resolved(let value):
                    to(value)
                }
            }
        case .resolved(let value):
            to(value)
        }
    }

    /// - See: `Thenable.result`
    public var result: Result<T>? {
        switch box.inspect() {
        case .pending:
            return nil
        case .resolved(let value):
            return .fulfilled(value)
        }
    }

    final private class Box<T>: EmptyBox<T> {
        deinit {
            switch inspect() {
            case .pending:
                PromiseKit.conf.logHandler(.pendingGuaranteeDeallocated)
            case .resolved:
                break
            }
        }
    }

    init(_: PMKUnambiguousInitializer) {
        box = Box()
    }

    /// Returns a tuple of a pending `Guarantee` and a function that resolves it.
    public class func pending() -> (guarantee: Guarantee<T>, resolve: (T) -> Void) {
        return { ($0, $0.box.seal) }(Guarantee<T>(.pending))
    }
}

public extension Guarantee {
    @discardableResult
    func done(on: Dispatcher = conf.D.return, _ body: @escaping(T) -> Void) -> Guarantee<Void> {
        let rg = Guarantee<Void>(.pending)
        pipe { (value: T) in
            on.dispatch {
                body(value)
                rg.box.seal(())
            }
        }
        return rg
    }
    
    func get(on: Dispatcher = conf.D.return, _ body: @escaping (T) -> Void) -> Guarantee<T> {
        return map(on: on) {
            body($0)
            return $0
        }
    }

    func map<U>(on: Dispatcher = conf.D.map, _ body: @escaping(T) -> U) -> Guarantee<U> {
        let rg = Guarantee<U>(.pending)
        pipe { value in
            on.dispatch {
                rg.box.seal(body(value))
            }
        }
        return rg
    }

	@discardableResult
    func then<U>(on: Dispatcher = conf.D.map, _ body: @escaping(T) -> Guarantee<U>) -> Guarantee<U> {
        let rg = Guarantee<U>(.pending)
        pipe { value in
            on.dispatch {
                body(value).pipe(to: rg.box.seal)
            }
        }
        return rg
    }

    func asVoid() -> Guarantee<Void> {
        return map(on: nil) { _ in }
    }
    
    /**
     Blocks this thread, so you know, don’t call this on a serial thread that
     any part of your chain may use. Like the main thread for example.
     */
    func wait() -> T {

        if Thread.isMainThread {
            conf.logHandler(.waitOnMainThread)
        }

        var result = value

        if result == nil {
            let group = DispatchGroup()
            group.enter()
            pipe { (foo: T) in result = foo; group.leave() }
            group.wait()
        }
        
        return result!
    }
}

public extension Guarantee where T: Sequence {

    /**
     `Guarantee<[T]>` => `T` -> `Guarantee<U>` => `Guarantee<[U]>`

         firstly {
             .value([1,2,3])
         }.thenMap {
             .value($0 * 2)
         }.done {
             // $0 => [2,4,6]
         }
     */
    func thenMap<U>(on: Dispatcher = conf.D.map, _ transform: @escaping(T.Iterator.Element) -> Guarantee<U>) -> Guarantee<[U]> {
        return then(on: on) {
            when(fulfilled: $0.map(transform))
        }.recover {
            // if happens then is bug inside PromiseKit
            fatalError(String(describing: $0))
        }
    }
}

public extension Guarantee where T == Void {
    convenience init() {
        self.init(box: SealedBox(value: Void()))
    }

#if swift(>=5.1)
    // ^^ ambiguous in Swift 5.0, testing again in next version
    convenience init(resolver body: (@escaping() -> Void) -> Void) {
        self.init(resolver: { seal in
            body {
                seal(())
            }
        })
    }
#endif
}

public extension DispatchQueue {
    /**
     Asynchronously executes the provided closure on a dispatch queue.

         DispatchQueue.global().async(.promise) {
             md5(input)
         }.done { md5 in
             //…
         }

     - Parameter body: The closure that resolves this promise.
     - Returns: A new `Guarantee` resolved by the result of the provided closure.
     - Note: There is no Promise/Thenable version of this due to Swift compiler ambiguity issues.
     */
    @available(macOS 10.10, iOS 2.0, tvOS 10.0, watchOS 2.0, *)
    final func async<T>(_: PMKNamespacer, group: DispatchGroup? = nil, qos: DispatchQoS = .default, flags: DispatchWorkItemFlags = [], execute body: @escaping () -> T) -> Guarantee<T> {
        let rg = Guarantee<T>(.pending)
        async(group: group, qos: qos, flags: flags) {
            rg.box.seal(body())
        }
        return rg
    }
}

<<<<<<< HEAD
public extension Dispatcher {
    /**
     Asynchronously executes the provided closure on a Dispatcher.
     
         dispatcher.guarantee {
            md5(input)
         }.done { md5 in
            //…
         }
     
     - Parameter body: The closure that resolves this promise.
     - Returns: A new `Guarantee` resolved by the result of the provided closure.
     - Note: There is no Promise/Thenable version of this due to Swift compiler ambiguity issues.
     */
    func dispatch<T>(_: PMKNamespacer, _ body: @escaping () -> T) -> Guarantee<T> {
        let rg = Guarantee<T>(.pending)
        dispatch {
            rg.box.seal(body())
        }
        return rg
    }
}

=======
>>>>>>> b87c2dad
#if os(Linux)
import func CoreFoundation._CFIsMainThread

extension Thread {
    // `isMainThread` is not implemented yet in swift-corelibs-foundation.
    static var isMainThread: Bool {
        return _CFIsMainThread()
    }
}
#endif<|MERGE_RESOLUTION|>--- conflicted
+++ resolved
@@ -207,7 +207,6 @@
     }
 }
 
-<<<<<<< HEAD
 public extension Dispatcher {
     /**
      Asynchronously executes the provided closure on a Dispatcher.
@@ -231,8 +230,6 @@
     }
 }
 
-=======
->>>>>>> b87c2dad
 #if os(Linux)
 import func CoreFoundation._CFIsMainThread
 
