import class Foundation.Thread
import Dispatch

/**
 A `Promise` is a functional abstraction around a failable asynchronous operation.
 - See: `Thenable`
 */
public final class Promise<T>: Thenable, CatchMixin {
    let box: Box<Result<T>>

    fileprivate init(box: SealedBox<Result<T>>) {
        self.box = box
    }

    /**
      Initialize a new fulfilled promise.

      We do not provide `init(value:)` because Swift is “greedy”
      and would pick that initializer in cases where it should pick
      one of the other more specific options leading to Promises with
      `T` that is eg: `Error` or worse `(T->Void,Error->Void)` for
      uses of our PMK < 4 pending initializer due to Swift trailing
      closure syntax (nothing good comes without pain!).

      Though often easy to detect, sometimes these issues would be
      hidden by other type inference leading to some nasty bugs in
      production.

      In PMK5 we tried to work around this by making the pending
      initializer take the form `Promise(.pending)` but this led to
      bad migration errors for PMK4 users. Hence instead we quickly
      released PMK6 and now only provide this initializer for making
      sealed & fulfilled promises.

      Usage is still (usually) good:

          guard foo else {
              return .value(bar)
          }
     */
    public class func value(_ value: T) -> Promise<T> {
        return Promise(box: SealedBox(value: .fulfilled(value)))
    }

    /// Initialize a new rejected promise.
    public init(error: Error) {
        box = SealedBox(value: .rejected(error))
    }

    /// Initialize a new promise bound to the provided `Thenable`.
    public init<U: Thenable>(_ bridge: U) where U.T == T {
        box = EmptyBox()
        bridge.pipe(to: box.seal)
    }

    /// Initialize a new promise that can be resolved with the provided `Resolver`.
    public init(resolver body: (Resolver<T>) throws -> Void) {
        box = EmptyBox()
        let resolver = Resolver(box)
        do {
            try body(resolver)
        } catch {
            resolver.reject(error)
        }
    }

    /// - Returns: a tuple of a new pending promise and its `Resolver`.
    public class func pending() -> (promise: Promise<T>, resolver: Resolver<T>) {
        return { ($0, Resolver($0.box)) }(Promise<T>(.pending))
    }

    /// - See: `Thenable.pipe`
    public func pipe(to: @escaping(Result<T>) -> Void) {
        switch box.inspect() {
        case .pending:
            box.inspect {
                switch $0 {
                case .pending(let handlers):
                    handlers.append(to)
                case .resolved(let value):
                    to(value)
                }
            }
        case .resolved(let value):
            to(value)
        }
    }

    /// - See: `Thenable.result`
    public var result: Result<T>? {
        switch box.inspect() {
        case .pending:
            return nil
        case .resolved(let result):
            return result
        }
    }

    init(_: PMKUnambiguousInitializer) {
        box = EmptyBox()
    }
}

public extension Promise {
    /**
     Blocks this thread, so—you know—don’t call this on a serial thread that
     any part of your chain may use. Like the main thread for example.
     */
    func wait() throws -> T {

        if Thread.isMainThread {
            conf.logHandler(LogEvent.waitOnMainThread)
        }

        var result = self.result

        if result == nil {
            let group = DispatchGroup()
            group.enter()
            pipe { result = $0; group.leave() }
            group.wait()
        }

        switch result! {
        case .rejected(let error):
            throw error
        case .fulfilled(let value):
            return value
        }
    }
}

extension Promise where T == Void {
    /// Initializes a new promise fulfilled with `Void`
    public convenience init() {
        self.init(box: SealedBox(value: .fulfilled(Void())))
    }
}

public extension DispatchQueue {
    /**
     Asynchronously executes the provided closure on a dispatch queue.

         DispatchQueue.global().async(.promise) {
             try md5(input)
         }.done { md5 in
             //…
         }

     - Parameter body: The closure that resolves this promise.
     - Returns: A new `Promise` resolved by the result of the provided closure.
     - Note: There is no Promise/Thenable version of this due to Swift compiler ambiguity issues.
     */
    @available(macOS 10.10, iOS 8.0, tvOS 9.0, watchOS 2.0, *)
    final func async<T>(_: PMKNamespacer, group: DispatchGroup? = nil, qos: DispatchQoS = .default, flags: DispatchWorkItemFlags = [], execute body: @escaping () throws -> T) -> Promise<T> {
        let promise = Promise<T>(.pending)
        async(group: group, qos: qos, flags: flags) {
            do {
                promise.box.seal(.fulfilled(try body()))
            } catch {
                promise.box.seal(.rejected(error))
            }
        }
        return promise
    }
}

<<<<<<< HEAD
public extension Dispatcher {
    /**
     Asynchronously executes the provided closure on a Dispatcher.
     
         dispatcher.promise {
            try md5(input)
         }.done { md5 in
            //…
         }
     
     - Parameter body: The closure that resolves this promise.
     - Returns: A new `Promise` resolved by the result of the provided closure.
     - Note: There is no Promise/Thenable version of this due to Swift compiler ambiguity issues.
     */
    func dispatch<T>(_: PMKNamespacer, _ body: @escaping () throws -> T) -> Promise<T> {
        let promise = Promise<T>(.pending)
        dispatch {
            do {
                promise.box.seal(.fulfilled(try body()))
            } catch {
                promise.box.seal(.rejected(error))
            }
        }
        return promise
    }
}


=======
>>>>>>> b87c2dad
/// used by our extensions to provide unambiguous functions with the same name as the original function
public enum PMKNamespacer {
    case promise
}

enum PMKUnambiguousInitializer {
    case pending
}<|MERGE_RESOLUTION|>--- conflicted
+++ resolved
@@ -165,7 +165,6 @@
     }
 }
 
-<<<<<<< HEAD
 public extension Dispatcher {
     /**
      Asynchronously executes the provided closure on a Dispatcher.
@@ -193,9 +192,6 @@
     }
 }
 
-
-=======
->>>>>>> b87c2dad
 /// used by our extensions to provide unambiguous functions with the same name as the original function
 public enum PMKNamespacer {
     case promise
