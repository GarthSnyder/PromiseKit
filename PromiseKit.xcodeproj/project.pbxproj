--- conflicted
+++ resolved
@@ -355,11 +355,8 @@
 				635D64161D59635300BC0AF5 /* StressTests.swift */,
 				635D640D1D59635300BC0AF5 /* ZalgoTests.swift */,
 				639BF755203DF02C00FA577B /* Utilities.swift */,
-<<<<<<< HEAD
 				BB4AF7C320D819360008333D /* DispatcherTests.swift */,
-=======
 				085B96B121A6358900E5E22F /* LoggingTests.swift */,
->>>>>>> 02e84ce4
 			);
 			name = Core;
 			path = Tests/CorePromise;
@@ -450,11 +447,8 @@
 				6330B5E01F2E991200D60528 /* Configuration.swift */,
 				63B18AEB1F2D205C00B79E37 /* CustomStringConvertible.swift */,
 				63D9B2F020338D5D0075C00B /* Deprecations.swift */,
-<<<<<<< HEAD
 				BB2524DD20D729A60010F7B0 /* Dispatcher.swift */,
-=======
 				085B96BE21A9B37C00E5E22F /* LogEvent.swift */,
->>>>>>> 02e84ce4
 			);
 			name = Sources.swift;
 			sourceTree = "<group>";
